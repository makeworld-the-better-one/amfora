--- conflicted
+++ resolved
@@ -97,26 +97,20 @@
 - [x] Theming
 - [x] *Emoji favicons*
   - See `gemini://mozz.us/files/rfc_gemini_favicon.gmi` for details
-<<<<<<< HEAD
 - [x] *Subscribe to RSS and Atom feeds and display them*
   - Subscribing to page changes, similar to how Spacewalk works, is also supported
-=======
 - [x] *Proxying*
   - All requests can optionally be sent through another server
   - A gemini proxy server implementation currently does not exist, but Amfora will support it when it does!
-- [ ] Subscribe to RSS and Atom feeds and display them
-  - Subscribing to page changes, similar to how Spacewalk works, will also be supported
-  - *In progress on `feeds` branch*
->>>>>>> 5e417b04
-- [ ] Stream support
+- [ ] Support Markdown rendering
+- [ ] Search in pages with <kbd>Ctrl-F</kbd>
 - [ ] Full client certificate UX within the client
   - Create transient and permanent certs within the client, per domain
   - Manage and browse them
   - Similar to [Kristall](https://github.com/MasterQ32/kristall)
   - https://lists.orbitalfox.eu/archives/gemini/2020/001400.html
+- [ ] Stream support
 - [ ] Table of contents for pages
-- [ ] Search in pages with <kbd>Ctrl-F</kbd>
-- [ ] Support Markdown rendering
 - [ ] History browser
 
 ## Configuration
