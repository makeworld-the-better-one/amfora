// Package config initializes all files required for Amfora, even those used by
// other packages. It also reads in the config file and initializes a Viper and
// the theme
package config

import (
	"fmt"
	"io"
	"os"
	"path/filepath"
	"runtime"
	"strings"

	"github.com/gdamore/tcell"
	"github.com/makeworld-the-better-one/amfora/cache"
	homedir "github.com/mitchellh/go-homedir"
	"github.com/spf13/viper"
	"gitlab.com/tslocum/cview"
)

var amforaAppData string // Where amfora files are stored on Windows - cached here
var configDir string
var configPath string

var NewTabPath string
var CustomNewTab bool

var TofuStore = viper.New()
var tofuDBDir string
var tofuDBPath string

// Bookmarks

var BkmkStore = viper.New()
var bkmkDir string
var bkmkPath string

var DownloadsDir string

// Feeds

var FeedJSON io.ReadCloser
var feedDir string
var FeedPath string

//nolint:golint,goerr113
func Init() error {

	// *** Set paths ***

	home, err := homedir.Dir()
	if err != nil {
		return err
	}
	// Store AppData path
	if runtime.GOOS == "windows" { //nolint:goconst
		appdata, ok := os.LookupEnv("APPDATA")
		if ok {
			amforaAppData = filepath.Join(appdata, "amfora")
		} else {
			amforaAppData = filepath.Join(home, filepath.FromSlash("AppData/Roaming/amfora/"))
		}
	}

	// Store config directory and file paths
	if runtime.GOOS == "windows" {
		configDir = amforaAppData
	} else {
		// Unix / POSIX system
		xdg_config, ok := os.LookupEnv("XDG_CONFIG_HOME")
		if ok && strings.TrimSpace(xdg_config) != "" {
			configDir = filepath.Join(xdg_config, "amfora")
		} else {
			// Default to ~/.config/amfora
			configDir = filepath.Join(home, ".config", "amfora")
		}
	}
	configPath = filepath.Join(configDir, "config.toml")

	// Search for a custom new tab
	NewTabPath = filepath.Join(configDir, "newtab.gmi")
	CustomNewTab = false
	if _, err := os.Stat(NewTabPath); err == nil {
		CustomNewTab = true
	}

	// Store TOFU db directory and file paths
	if runtime.GOOS == "windows" {
		// Windows just stores it in APPDATA along with other stuff
		tofuDBDir = amforaAppData
	} else {
		// XDG cache dir on POSIX systems
		xdg_cache, ok := os.LookupEnv("XDG_CACHE_HOME")
		if ok && strings.TrimSpace(xdg_cache) != "" {
			tofuDBDir = filepath.Join(xdg_cache, "amfora")
		} else {
			// Default to ~/.cache/amfora
			tofuDBDir = filepath.Join(home, ".cache", "amfora")
		}
	}
	tofuDBPath = filepath.Join(tofuDBDir, "tofu.toml")

	// Store bookmarks dir and path
	if runtime.GOOS == "windows" {
		// Windows just keeps it in APPDATA along with other Amfora files
		bkmkDir = amforaAppData
	} else {
		// XDG data dir on POSIX systems
		xdg_data, ok := os.LookupEnv("XDG_DATA_HOME")
		if ok && strings.TrimSpace(xdg_data) != "" {
			bkmkDir = filepath.Join(xdg_data, "amfora")
		} else {
			// Default to ~/.local/share/amfora
			bkmkDir = filepath.Join(home, ".local", "share", "amfora")
		}
	}
	bkmkPath = filepath.Join(bkmkDir, "bookmarks.toml")

	// Feeds dir and path
	if runtime.GOOS == "windows" {
		// In APPDATA beside other Amfora files
		feedDir = amforaAppData
	} else {
		// XDG data dir on POSIX systems
		xdg_data, ok := os.LookupEnv("XDG_DATA_HOME")
		if ok && strings.TrimSpace(xdg_data) != "" {
			feedDir = filepath.Join(xdg_data, "amfora")
		} else {
			// Default to ~/.local/share/amfora
			feedDir = filepath.Join(home, ".local", "share", "amfora")
		}
	}
	FeedPath = filepath.Join(feedDir, "feeds.json")

	// *** Create necessary files and folders ***

	// Config
	err = os.MkdirAll(configDir, 0755)
	if err != nil {
		return err
	}
	f, err := os.OpenFile(configPath, os.O_RDWR|os.O_CREATE|os.O_EXCL, 0666)
	if err == nil {
		// Config file doesn't exist yet, write the default one
		_, err = f.Write(defaultConf)
		if err != nil {
			f.Close()
			return err
		}
		f.Close()
	}
	// TOFU
	err = os.MkdirAll(tofuDBDir, 0755)
	if err != nil {
		return err
	}
	f, err = os.OpenFile(tofuDBPath, os.O_RDWR|os.O_CREATE|os.O_EXCL, 0666)
	if err == nil {
		f.Close()
	}
	// Bookmarks
	err = os.MkdirAll(bkmkDir, 0755)
	if err != nil {
		return err
	}
	f, err = os.OpenFile(bkmkPath, os.O_RDWR|os.O_CREATE|os.O_EXCL, 0666)
	if err == nil {
		f.Close()
	}
	// Feeds
	err = os.MkdirAll(feedDir, 0755)
	if err != nil {
		return err
	}
	f, _ = os.OpenFile(FeedPath, os.O_RDWR|os.O_CREATE|os.O_EXCL, 0666)
	FeedJSON = f

	// *** Downloads paths, setup, and creation ***

	// Setup downloads dir
	if viper.GetString("a-general.downloads") == "" {
		// Find default Downloads dir
		// This seems to work for all OSes?
		DownloadsDir = filepath.Join(home, "Downloads")
		// Create it just in case
		err = os.MkdirAll(DownloadsDir, 0755)
		if err != nil {
			return fmt.Errorf("downloads path could not be created: %s", DownloadsDir)
		}
	} else {
		// Validate path
		dDir := viper.GetString("a-general.downloads")
		di, err := os.Stat(dDir)
		if err == nil {
			if !di.IsDir() {
				return fmt.Errorf("downloads path specified is not a directory: %s", dDir)
			}
		} else if os.IsNotExist(err) {
			// Try to create path
			err = os.MkdirAll(dDir, 0755)
			if err != nil {
				return fmt.Errorf("downloads path could not be created: %s", dDir)
			}
		} else {
			// Some other error
			return fmt.Errorf("couldn't access downloads directory: %s", dDir)
		}
		DownloadsDir = dDir
	}

	// *** Setup vipers ***

	TofuStore.SetConfigFile(tofuDBPath)
	TofuStore.SetConfigType("toml")
	err = TofuStore.ReadInConfig()
	if err != nil {
		return err
	}

	BkmkStore.SetConfigFile(bkmkPath)
	BkmkStore.SetConfigType("toml")
	err = BkmkStore.ReadInConfig()
	if err != nil {
		return err
	}
	BkmkStore.Set("DO NOT TOUCH", true)
	err = BkmkStore.WriteConfig()
	if err != nil {
		return err
	}

	// Setup main config

	viper.SetDefault("a-general.home", "gemini.circumlunar.space")
	viper.SetDefault("a-general.auto_redirect", false)
	viper.SetDefault("a-general.http", "default")
	viper.SetDefault("a-general.search", "gus.guru/search")
	viper.SetDefault("a-general.color", true)
	viper.SetDefault("a-general.bullets", true)
	viper.SetDefault("a-general.left_margin", 0.15)
	viper.SetDefault("a-general.max_width", 100)
	viper.SetDefault("a-general.downloads", "")
	viper.SetDefault("a-general.page_max_size", 2097152)
	viper.SetDefault("a-general.page_max_time", 10)
	viper.SetDefault("a-general.emoji_favicons", false)
	viper.SetDefault("keybindings.shift_numbers", "!@#$%^&*()")
	viper.SetDefault("url-handlers.other", "off")
	viper.SetDefault("cache.max_size", 0)
	viper.SetDefault("cache.max_pages", 20)

	viper.SetConfigFile(configPath)
	viper.SetConfigType("toml")
	err = viper.ReadInConfig()
	if err != nil {
		return err
	}

<<<<<<< HEAD
=======
	// Setup downloads dir
	if viper.GetString("a-general.downloads") == "" {
		// Find default Downloads dir
		// This seems to work for all OSes?
		DownloadsDir = filepath.Join(home, "Downloads")
		// Create it just in case
		err = os.MkdirAll(DownloadsDir, 0755)
		if err != nil {
			return fmt.Errorf("downloads path could not be created: %s", DownloadsDir)
		}
	} else {
		// Validate path
		dDir := viper.GetString("a-general.downloads")
		di, err := os.Stat(dDir)
		if err == nil {
			if !di.IsDir() {
				return fmt.Errorf("downloads path specified is not a directory: %s", dDir)
			}
		} else if os.IsNotExist(err) {
			// Try to create path
			err = os.MkdirAll(dDir, 0755)
			if err != nil {
				return fmt.Errorf("downloads path could not be created: %s", dDir)
			}
		} else {
			// Some other error
			return fmt.Errorf("couldn't access downloads directory: %s", dDir)
		}
		DownloadsDir = dDir
	}

>>>>>>> ac46c68e
	// Setup cache from config
	cache.SetMaxSize(viper.GetInt("cache.max_size"))
	cache.SetMaxPages(viper.GetInt("cache.max_pages"))

	// Setup theme
	configTheme := viper.Sub("theme")
	if configTheme != nil {
		for k, v := range configTheme.AllSettings() {
			colorStr, ok := v.(string)
			if !ok {
				return fmt.Errorf(`value for "%s" is not a string: %v`, k, v)
			}
			color := tcell.GetColor(strings.ToLower(colorStr))
			if color == tcell.ColorDefault {
				return fmt.Errorf(`invalid color format for "%s": %s`, k, colorStr)
			}
			SetColor(k, color)
		}
	}
	if viper.GetBool("a-general.color") {
		cview.Styles.PrimitiveBackgroundColor = GetColor("bg")
	} // Otherwise it's black by default

	return nil
}<|MERGE_RESOLUTION|>--- conflicted
+++ resolved
@@ -255,40 +255,6 @@
 		return err
 	}
 
-<<<<<<< HEAD
-=======
-	// Setup downloads dir
-	if viper.GetString("a-general.downloads") == "" {
-		// Find default Downloads dir
-		// This seems to work for all OSes?
-		DownloadsDir = filepath.Join(home, "Downloads")
-		// Create it just in case
-		err = os.MkdirAll(DownloadsDir, 0755)
-		if err != nil {
-			return fmt.Errorf("downloads path could not be created: %s", DownloadsDir)
-		}
-	} else {
-		// Validate path
-		dDir := viper.GetString("a-general.downloads")
-		di, err := os.Stat(dDir)
-		if err == nil {
-			if !di.IsDir() {
-				return fmt.Errorf("downloads path specified is not a directory: %s", dDir)
-			}
-		} else if os.IsNotExist(err) {
-			// Try to create path
-			err = os.MkdirAll(dDir, 0755)
-			if err != nil {
-				return fmt.Errorf("downloads path could not be created: %s", dDir)
-			}
-		} else {
-			// Some other error
-			return fmt.Errorf("couldn't access downloads directory: %s", dDir)
-		}
-		DownloadsDir = dDir
-	}
-
->>>>>>> ac46c68e
 	// Setup cache from config
 	cache.SetMaxSize(viper.GetInt("cache.max_size"))
 	cache.SetMaxPages(viper.GetInt("cache.max_pages"))
