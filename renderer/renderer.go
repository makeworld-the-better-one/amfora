--- conflicted
+++ resolved
@@ -20,10 +20,6 @@
 	"golang.org/x/text/encoding/ianaindex"
 )
 
-<<<<<<< HEAD
-// Charset values that are compatible with UTF-8, lowercased.
-var utfCharsets = []string{"", "utf-8", "us-ascii"}
-=======
 // Charsets that are compatible with UTF-8 and don't need to be decoded.
 func isUTF8(charset string) bool {
 	utfCharsets := []string{"", "utf-8", "us-ascii"}
@@ -34,7 +30,6 @@
 	}
 	return false
 }
->>>>>>> de39a17b
 
 // CanDisplay returns true if the response is supported by Amfora
 // for displaying on the screen.
@@ -52,21 +47,12 @@
 		// Amfora doesn't support other filetypes
 		return false
 	}
-<<<<<<< HEAD
-	for _, charset := range utfCharsets {
-		if strings.ToLower(params["charset"]) == charset {
-			return true // Supported
-		}
-	}
-	return false
-=======
 	if isUTF8(params["charset"]) {
 		return true
 	}
 	enc, err := ianaindex.MIME.Encoding(params["charset"]) // Lowercasing is done inside
 	// Encoding sometimes returns nil, see #3 on this repo and golang/go#19421
 	return err == nil && enc != nil
->>>>>>> de39a17b
 }
 
 // convertRegularGemini converts non-preformatted blocks of text/gemini
