# Changelog
All notable changes to this project will be documented in this file.

The format is based on [Keep a Changelog](https://keepachangelog.com/en/1.0.0/),
and this project adheres to [Semantic Versioning](https://semver.org/spec/v2.0.0.html).


## [Unreleased]
### Added
<<<<<<< HEAD
- **Feed & page subscription** (#61)
- **Emoji favicons** can now be seen if `emoji_favicons` is enabled in the config (#62)
=======
- **Proxy support** - specify a proxy in the config for all requests to go through it (#66)
- Emoji favicons can now be seen if `emoji_favicons` is enabled in the config (#62)
>>>>>>> 5e417b04
- The `shift_numbers` key in the config was added, so that non US keyboard users can navigate tabs (#64)
- <kbd>F1</kbd> and <kbd>F2</kbd> keys for navigating to the previous and next tabs (#64)
- Resolving any relative path (starting with a `.`) in the bottom bar is supported, not just `..` (#71)
- Set programs in config to open other schemes like `gopher://` or `magnet:` (#74)
- Auto-redirecting can be enabled - redirect within Gemini up to 5 times automatically (#75) 

### Changed
- Update to [go-gemini](https://github.com/makeworld-the-better-one/go-gemini) v0.8.4

### Fixed
- Two digit (and higher) link texts are now in line with one digit ones (#60)
- Race condition when reloading pages, could have caused the cache to still be used
- Prevent panic (crash) when the server sends an error with an empty meta string (#73)
- URLs with with colon-only schemes (like `mailto:`) are properly recognized


## [1.4.0] - 2020-07-28
### Added
- **Theming** - check out [default-config.toml](./default-config.toml) for details (#46)
- <kbd>Tab</kbd> now also enters link selecting mode, like <kbd>Enter</kbd> (#48)
- Number keys can be pressed to navigate to links 1 through 10 (#47)
- Permanent redirects are cached for the session (#22)
- `.ansi` is also supported for `text/x-ansi` files, as well as the already supported `.ans`

### Changed
- Documented <kbd>Ctrl-C</kbd> as "Hard quit"
- Updated [cview](https://gitlab.com/tslocum/cview/) to latest commit: `cc7796c4ca44e3908f80d93e92e73694562d936a`
- The bottom bar label now uses the same color as the tabs at the top
- Tab and blue link colors were changed very slightly to be part of the 256 Xterm colors, for better terminal support

### Fixed
- You can't change link selection while the page is loading
- Only one request is made for each URL - `v1.3.0` accidentally made two requests each time (#50)
- Using the `..` command doesn't keep the query string (#49)
- Any error that occurs when downloading a file will be displayed, and the partially downloaded file will be deleted
- Allow for opening a new tab while the current one is loading
- Pressing Escape after typing in the bottom bar no longer jumps you back to the top of the page
- Repeated redirects where the last one is cancelled by the user doesn't leave the `Loading...` text in the bottom bar (#53)


## [1.3.0] - 2020-07-10
### Added
- **Downloading content** (#38)
- Configurable page size limit - `page_max_size` in config (#30)
- Configurable page timeout - `page_max_time` in config
- Link and heading lines are wrapped just like regular text lines
- Wrapped list items are indented to stay behind the bullet (#35)
- Certificate expiry date is stored when the cert IDs match (#39)
- What link was selected is remembered as you browse through history
- Render ANSI codes in `text/x-ansi` pages, or text pages that end with `.ans` (#45)

### Changed
- Pages are rewrapped dynamically, whenever the terminal size changes (#33)
- TOFU warning message mentions how long the previous cert was still valid for (#34)

### Fixed
- Many potential network and display race conditions eliminated
- Whether a tab is loading stays indicated when you switch away from it and go back
- Plain text documents are displayed faithfully (there were some edge conditions)
- Opening files in portal.mozz.us uses the `http` setting in the config (#42)


## [1.2.0] - 2020-07-02
### Added
- Alt-Left and Alt-Right for history navigation (#23)
- You can type `..` in the bottom bar to go up a directory in the URL (#21)
- Error popup for when input string would result in a too long out-of-spec URL (#25)
- Paging, using <kbd>d</kbd> and <kbd>u</kbd>, as well as <kbd>Page Up</kbd> and <kbd>Page Down</kbd> (#19)
- <kbd>Esc</kbd> can exit link highlighting mode (#24)
- Selected link URL is displayed in the bottom bar (#24)
- Pressing <kbd>Ctrl-T</kbd> with a link selected opens it in a new tab (#27)
- Writing `new:N` in the bottom bar will open link number N in a new tab (#27)
- Quote lines are now in italics (#28)

### Changed
- Bottom bar now says `URL/Num./Search: ` when space is pressed
- Update to [go-gemini](https://github.com/makeworld-the-better-one/go-gemini) v0.6.0
- Help layout doesn't have borders anymore
- Pages with query strings are still cached (#29)
- URLs or searches typed in the bottom bar are not loaded from the cache (#29)

### Fixed
- Actual unicode bullet symbol is used for lists: U+2022
- Performance when loading very long cached pages improved (#26)
- Doesn't crash when wrapping certain complex lines (#20)
- Input fields are always in focus when they appear (#5)
- Reloading the new tab page doesn't cause an error popup
- Help table cells are hardwrapped so the text can still be read entirely on an 80-column terminal
- New tab text is wrapped to terminal width like other pages (#31)
- TOFU "continue anyway" popup has a question mark at the end


## [1.1.0] - 2020-06-24
### Added
- **Bookmarks** (#10)
- **Support over 55 charsets** (#3)
- **Search using the bottom bar**
- Add titles to all modals
- Store ports in TOFU database (#7)
- Search from bottom bar
- Wrapping based on terminal width (#1)
- `left_margin` config option (#1)
- Right margin for text (#1)
- Desktop entry file
- Option to continue anyway when cert doesn't match TOFU database
- Display all `text/*` documents, not just gemini and plain (#12)
- Prefer XDG environment variables if they're set, to specify config dir, etc (#11)
- Version and help commands - `-v`, `--version`, `--help`, `-h` (#14)

### Changed
- Connection timeout is 15 seconds (was 5s)
- Hash `SubjectPublicKeyInfo` for TOFU instead (#7)
- `wrap_width` config option became `max_width` (#1)
- Make the help table look better

### Removed
- Opening multiple URLs from the command line

### Fixed
- Reset bottom bar on error / invalid URL
- Side scrolling doesn't cut off text on the left side (#1)
- Mark status code 21 as invalid
- Bottom bar is not in focus after clicking Enter
- Badly formed links on pages can no longer crash the browser
- Disabling color in config affects UI elements (#16)
- Keep bold for headings even with color disabled
- Don't make whole link text bold when color is disabled
- Get domain from URL for TOFU, not from certificate


## [1.0.0] - 2020-06-18
Initial release.

### Added
- Tabbed browsing
- TOFU
- Styled content
- Basic history for each tab
- Input<|MERGE_RESOLUTION|>--- conflicted
+++ resolved
@@ -7,13 +7,9 @@
 
 ## [Unreleased]
 ### Added
-<<<<<<< HEAD
 - **Feed & page subscription** (#61)
 - **Emoji favicons** can now be seen if `emoji_favicons` is enabled in the config (#62)
-=======
 - **Proxy support** - specify a proxy in the config for all requests to go through it (#66)
-- Emoji favicons can now be seen if `emoji_favicons` is enabled in the config (#62)
->>>>>>> 5e417b04
 - The `shift_numbers` key in the config was added, so that non US keyboard users can navigate tabs (#64)
 - <kbd>F1</kbd> and <kbd>F2</kbd> keys for navigating to the previous and next tabs (#64)
 - Resolving any relative path (starting with a `.`) in the bottom bar is supported, not just `..` (#71)
