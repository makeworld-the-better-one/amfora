--- conflicted
+++ resolved
@@ -5,24 +5,18 @@
 and this project adheres to [Semantic Versioning](https://semver.org/spec/v2.0.0.html).
 
 ## [Unreleased]
-<<<<<<< HEAD
-### Changed
-- Update cview to `36671ba7d31c2287748e22966a92c5e94ff850cc` for large perf and feature updates (#107)
-- Update to tcell v2 (depencency of cview)
-
-### Fixed
- - More reliable start, no more flash of unindented text, or text that stays unindented (#107)
-
-
-## [v1.6.0] - 2020-11-04
-=======
 ### Added
 - **Media type handlers** - open non-text files in another application (#121, #134)
 - Ability to set custom keybindings in config (#135)
 
+### Changed
+- Update cview to `1af0da7606b8476944b5740bb4f0b711aaf2a1df` for large perf and feature updates (#107)
+- Update to tcell v2 (dependency of cview)
+
 ### Fixed
 - Don't use cache when URL is typed in bottom bar (#159)
 - Fix downloading of pages that are too large or timed out
+ - More reliable start, no more flash of unindented text, or text that stays unindented (#107)
 
 
 ## [1.7.2] - 2020-12-21
@@ -64,7 +58,6 @@
 
 
 ## [1.6.0] - 2020-11-04
->>>>>>> e42b24c6
 ### Added
 - **Support client certificates** through config (#112)
 - `ansi` config setting, to disable ANSI colors in pages (#79, #86)
