--- conflicted
+++ resolved
@@ -3,6 +3,15 @@
 
 The format is based on [Keep a Changelog](https://keepachangelog.com/en/1.0.0/),
 and this project adheres to [Semantic Versioning](https://semver.org/spec/v2.0.0.html).
+
+## [Unreleased]
+### Changed
+- Update cview to `36671ba7d31c2287748e22966a92c5e94ff850cc` for large perf and feature updates (#107)
+- Update to tcell v2 (depencency of cview)
+
+### Fixed
+ - More reliable start, no more flash of unindented text, or text that stays unindented (#107)
+
 
 ## [v1.6.0] - 2020-11-04
 ### Added
@@ -19,14 +28,6 @@
 - The web browser code doesn't check for Xorg anymore, just display variables (#93)
 - Bookmarks can be made to non-gemini URLs (#94)
 - Remove pointless directory fallbacks (#101)
-<<<<<<< HEAD
-- Update cview to `36671ba7d31c2287748e22966a92c5e94ff850cc` for large perf and feature updates (#107)
-- Update to tcell v2 (depencency of cview)
-
-### Fixed
-- XDG user dir file is parsed instead of looking for XDG env vars (#97, #100)
-- More reliable start, no more flash of unindented text, or text that stays unindented (#107)
-=======
 - Don't load page from cache when redirected to it (#114)
 
 ### Fixed
@@ -36,7 +37,6 @@
 - Display HTTP Error if "Open In Portal" fails (#81)
 - Support ANSI color codes again, but only in preformatted blocks (#59)
 - Make the `..` command work lke it used to in v1.4.0
->>>>>>> adf03b9a
 
 
 ## [v1.5.0] - 2020-09-01
