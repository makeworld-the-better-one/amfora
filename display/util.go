package display

import (
	"errors"
	"net/url"

	"github.com/spf13/viper"
)

// This file contains funcs that are small, self-contained utilities.

// isValidTab indicates whether the passed tab is still being used, even if it's not currently displayed.
func isValidTab(t *tab) bool {
	tempTabs := tabs
	for i := range tempTabs {
		if tempTabs[i] == t {
			return true
		}
	}
	return false
}

func leftMargin() int {
	return int(float64(termW) * viper.GetFloat64("a-general.left_margin"))
}

func textWidth() int {
	if termW <= 0 {
		// This prevent a flash of 1-column text on startup, when the terminal
		// width hasn't been initialized.
		return viper.GetInt("a-general.max_width")
	}

	rightMargin := leftMargin()
	if leftMargin() > 10 {
		// 10 is the max right margin
		rightMargin = 10
	}

	max := termW - leftMargin() - rightMargin
	if max < viper.GetInt("a-general.max_width") {
		return max
	}
	return viper.GetInt("a-general.max_width")
}

<<<<<<< HEAD
// queryEscape is the same as url.PathEscape, but it also replaces the +.
// This is because Gemini requires percent-escaping for queries.
func queryEscape(query string) string {
	return strings.ReplaceAll(url.PathEscape(query), "+", "%2B")
}

=======
>>>>>>> 5e417b04
// resolveRelLink returns an absolute link for the given absolute link and relative one.
// It also returns an error if it could not resolve the links, which should be displayed
// to the user.
func resolveRelLink(t *tab, prev, next string) (string, error) {
	if !t.hasContent() {
		return next, nil
	}

	prevParsed, _ := url.Parse(prev)
	nextParsed, err := url.Parse(next)
	if err != nil {
		return "", errors.New("link URL could not be parsed") //nolint:goerr113
	}
	return prevParsed.ResolveReference(nextParsed).String(), nil
}

// normalizeURL attempts to make URLs that are different strings
// but point to the same place all look the same.
//
// Example: gemini://gus.guru:1965/ and //gus.guru/.
// This function will take both output the same URL each time.
//
// The string passed must already be confirmed to be a URL.
// Detection of a search string vs. a URL must happen elsewhere.
//
// It only works with absolute URLs.
func normalizeURL(u string) string {
	parsed, err := url.Parse(u)
	if err != nil {
		return u
	}

	if parsed.Scheme == "" {
		// Always add scheme
		parsed.Scheme = "gemini"
	} else if parsed.Scheme != "gemini" {
		// Not a gemini URL, nothing to do
		return u
	}

	parsed.User = nil    // No passwords in Gemini
	parsed.Fragment = "" // No fragments either
	if parsed.Port() == "1965" {
		// Always remove default port
		parsed.Host = parsed.Hostname()
	}

	// Add slash to the end of a URL with just a domain
	// gemini://example.com -> gemini://example.com/
	if parsed.Path == "" {
		parsed.Path = "/"
	}

	return parsed.String()
}<|MERGE_RESOLUTION|>--- conflicted
+++ resolved
@@ -44,15 +44,6 @@
 	return viper.GetInt("a-general.max_width")
 }
 
-<<<<<<< HEAD
-// queryEscape is the same as url.PathEscape, but it also replaces the +.
-// This is because Gemini requires percent-escaping for queries.
-func queryEscape(query string) string {
-	return strings.ReplaceAll(url.PathEscape(query), "+", "%2B")
-}
-
-=======
->>>>>>> 5e417b04
 // resolveRelLink returns an absolute link for the given absolute link and relative one.
 // It also returns an error if it could not resolve the links, which should be displayed
 // to the user.
