--- conflicted
+++ resolved
@@ -118,19 +118,12 @@
 			portalURL = parsed.String() + "%3F" + query
 		}
 		portalURL = strings.TrimPrefix(portalURL, "gemini://") + "?raw=1"
-<<<<<<< HEAD
-		handleHTTP("https://portal.mozz.us/gemini/"+portalURL, false)
-		browser.SetCurrentTab(strconv.Itoa(curTab))
-		App.SetFocus(tabs[curTab].view)
-		App.Draw()
-=======
 		ok := handleHTTP("https://portal.mozz.us/gemini/"+portalURL, false)
 		if ok {
-			tabPages.SwitchToPage(strconv.Itoa(curTab))
+			browser.SetCurrentTab(strconv.Itoa(curTab))
 			App.SetFocus(tabs[curTab].view)
 			App.Draw()
 		}
->>>>>>> adf03b9a
 		return
 	}
 	browser.SetCurrentTab(strconv.Itoa(curTab))
