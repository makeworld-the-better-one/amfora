--- conflicted
+++ resolved
@@ -281,7 +281,6 @@
 					Info("The current page has no content, so it couldn't be downloaded.")
 				}
 				return nil
-<<<<<<< HEAD
 			case config.CmdBottom:
 				// Space starts typing, like Bombadillo
 				bottomBar.SetLabel("[::b]URL/Num./Search: [::-]")
@@ -301,48 +300,14 @@
 			case config.CmdForward:
 				histForward(tabs[curTab])
 				return nil
-			}
-=======
-			case tcell.KeyCtrlA:
+			case config.CmdSub:
 				Subscriptions(tabs[curTab], "about:subscriptions")
 				tabs[curTab].addToHistory("about:subscriptions")
 				return nil
-			case tcell.KeyCtrlX:
+			case config.CmdAddSub:
 				go addSubscription()
 				return nil
-			case tcell.KeyRune:
-				// Regular key was sent
-				switch string(event.Rune()) {
-				case " ":
-					// Space starts typing, like Bombadillo
-					bottomBar.SetLabel("[::b]URL/Num./Search: [::-]")
-					bottomBar.SetText("")
-					// Don't save bottom bar, so that whenever you switch tabs, it's not in that mode
-					App.SetFocus(bottomBar)
-					return nil
-				case "e":
-					// Letter e allows to edit current URL
-					bottomBar.SetLabel("[::b]Edit URL: [::-]")
-					bottomBar.SetText(tabs[curTab].page.URL)
-					App.SetFocus(bottomBar)
-					return nil
-				case "R":
-					Reload()
-					return nil
-				case "b":
-					histBack(tabs[curTab])
-					return nil
-				case "f":
-					histForward(tabs[curTab])
-					return nil
-				case "u":
-					tabs[curTab].pageUp()
-					return nil
-				case "d":
-					tabs[curTab].pageDown()
-					return nil
-				}
->>>>>>> 4a2c7da5
+			}
 
 			// Number key: 1-9, 0, LINK1-LINK10
 			if cmd >= config.CmdLink1 && cmd <= config.CmdLink0 {
